--- conflicted
+++ resolved
@@ -15,23 +15,16 @@
 #include "threads/init.h"
 #include "threads/interrupt.h"
 #include "threads/palloc.h"
-#include "threads/malloc.h"
 #include "threads/thread.h"
 #include "threads/vaddr.h"
-#include "devices/timer.h"
 
 static thread_func start_process NO_RETURN;
-<<<<<<< HEAD
-static bool setup_stack_with_args (void **esp, char *argv[], int argc, int max_args);
-static bool stack_overflow(void *esp, size_t size);
-=======
 
 static bool
 setup_stack_with_args (void **esp, char *argv[], int argc, int max_args);
 
 static bool stack_overflow (void *esp, size_t size);
 
->>>>>>> 88cd96d1
 static bool load (const char *cmdline, void (**eip) (void), void **esp);
 
 /* Starts a new thread running a user program loaded from
@@ -104,64 +97,15 @@
   if_.gs = if_.fs = if_.es = if_.ds = if_.ss = SEL_UDSEG;
   if_.cs = SEL_UCSEG;
   if_.eflags = FLAG_IF | FLAG_MBS;
-<<<<<<< HEAD
-
-=======
->>>>>>> 88cd96d1
   /* Parse the filename into argv */
   int max_args = 32;
   char *argv[max_args];
   int argc = 0;
-<<<<<<< HEAD
-
-=======
-  
->>>>>>> 88cd96d1
+  
   /* Use strtok_r to go through file_name */
   char *token, *token_ptr;
   token = strtok_r (file_name, " ", &token_ptr);
   // Handling multiple spaces
-<<<<<<< HEAD
-  while (token != NULL && strcmp(token, "") == 0) {
-      token = strtok_r (NULL, " ", &token_ptr);
-  }
-  // Assigning to argv
-  while (token != NULL && argc < max_args) {
-      argv[argc] = malloc(strlen(token) + 1);
-      if (argv[argc] == NULL) {
-          thread_exit();
-      }
-      strlcpy(argv[argc], token, strlen(token) + 1);
-      argc++;
-      token = strtok_r (NULL, " ", &token_ptr);
-      while (token != NULL && strcmp(token, "") == 0) {
-          token = strtok_r (NULL, " ", &token_ptr);
-      }
-  }
-  argv[argc] = NULL;
-
-  success = load (argv[0], &if_.eip, &if_.esp);
-  palloc_free_page (file_name);
-
-  /* If load failed, quit. */
-  if (!success) {
-      for (int i = 0; i < argc; i++) {
-          free(argv[i]);
-      }
-      thread_exit();
-  }
-
-  /* Set up the stack using argv and argc and quit if failed */
-  if (!setup_stack_with_args (&if_.esp, argv, argc, max_args)) {
-      for (int i = 0; i < argc; i++) {
-          free(argv[i]);
-      }
-      thread_exit();
-  }
-
-  for (int i = 0; i < argc; i++) {
-      free(argv[i]);
-=======
   while (token != NULL && strcmp (token, "") == 0) {
     token = strtok_r (NULL, " ", &token_ptr);
   }
@@ -201,7 +145,6 @@
   
   for (int i = 0; i < argc; i++) {
     free (argv[ i ]);
->>>>>>> 88cd96d1
   }
 
   /* Start the user process by simulating a return from an
@@ -220,55 +163,6 @@
  * then argc, then a fake return address of 0 */
 static bool
 setup_stack_with_args (void **esp, char **argv, int argc, int max_args) {
-<<<<<<< HEAD
-    /* Set up an array with pointers to the arguments on the stack */
-    char *arg_addresses[max_args];
-    /* Put arguments directly onto stack in reverse order */
-    for (int i = argc - 1; i >= 0; i--) {
-        if (stack_overflow (*esp, strlen(argv[i]) + 1)) return false;
-        *esp -= strlen(argv[i]) + 1;
-        memcpy (*esp, argv[i], strlen(argv[i]) + 1);
-        arg_addresses[i] = *esp;
-    }
-
-    /* Word align the stack */
-    uintptr_t diff = (uintptr_t)*esp % 4;
-    if (diff != 0) {
-        if (stack_overflow (*esp, (size_t)diff)) return false;
-        *esp -= diff;
-        memset (*esp, 0, diff);
-    }
-
-    /* Push null pointer */
-    if (stack_overflow (*esp, sizeof (char *))) return false;
-    *esp -= sizeof (char *);
-    *(char **)*esp = NULL;
-
-    /* Push argument adresses */
-    for (int i = argc - 1; i >= 0; i--) {
-        if (stack_overflow (*esp, sizeof (char *))) return false;
-        *esp -= sizeof (char *);
-        memcpy (*esp, &arg_addresses[i], sizeof (char *));
-    }
-
-    /* Push pointer to first element of arg_addresses */
-    char **argv_ptr = *esp;
-    if (stack_overflow (*esp, sizeof (char **))) return false;
-    *esp -= sizeof(char **);
-    memcpy (*esp, &argv_ptr, sizeof(char **));
-
-    /* Push argc */
-    if (stack_overflow (*esp, sizeof (int))) return false;
-    *esp -= sizeof(int);
-    *(int *)*esp = argc;
-
-    /* Push a fake return address */
-    if (stack_overflow (*esp, sizeof (void *))) return false;
-    *esp -= sizeof(void *);
-    *(void **)*esp = 0;
-
-    return true;
-=======
   /* Set up an array with pointers to the arguments on the stack */
   char *arg_addresses[max_args];
   /* Put arguments directly onto stack in reverse order */
@@ -317,19 +211,14 @@
   *(void **)*esp = 0;
   
   return true;
->>>>>>> 88cd96d1
 }
 
 /* Function that checks if the stack has gone into stack overflow (used too
  * much space) and if so returns false and so exits the thread */
 static bool
 stack_overflow (void *esp, size_t size) {
-<<<<<<< HEAD
-    return (uintptr_t)esp - size < (uintptr_t)(PHYS_BASE - PGSIZE);
-=======
   return (uintptr_t)
   esp - size < (uintptr_t) (PHYS_BASE - PGSIZE);
->>>>>>> 88cd96d1
 }
 
 /* Waits for thread TID to die and returns its exit status. 
@@ -344,10 +233,6 @@
 int
 process_wait (tid_t child_tid UNUSED) 
 {
-<<<<<<< HEAD
-  timer_sleep(1000000);
-  return -1;
-=======
   printf("Makes it to process wait\n");
   
   struct child_process *child_process = NULL;
@@ -377,7 +262,6 @@
   free(child_process);
   printf("Gets to return in wait\n");
   return &child_process->exit_status;
->>>>>>> 88cd96d1
 }
 
 /* Free the current process's resources. */
