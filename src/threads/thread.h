--- conflicted
+++ resolved
@@ -4,12 +4,9 @@
 #include <debug.h>
 #include <list.h>
 #include <stdint.h>
-<<<<<<< HEAD
 #include <stdbool.h>
 #include "threads/fixed-point.h"
-=======
 #include "synch.h"
->>>>>>> 92522cbe
 
 /* States in a thread's life cycle. */
 enum thread_status
@@ -105,12 +102,10 @@
     char name[16];                      /* Name (for debugging purposes). */
     uint8_t *stack;                     /* Saved stack pointer. */
     int priority;                       /* Priority. */
-<<<<<<< HEAD
     int niceness;                       /* Niceness. */
     fixed_t recent_cpu;                 /* Recent CPU. */
-=======
     int effective_priority;
->>>>>>> 92522cbe
+
     struct list_elem allelem;           /* List element for all threads list. */
 
     /* Shared between thread.c and synch.c. */
@@ -136,11 +131,8 @@
 void thread_init (void);
 
 bool thread_priority_compare (const struct list_elem *a, const struct list_elem *b, void *aux);
-<<<<<<< HEAD
 void priority_calculate (struct thread *t, void *aux);
-=======
 void preemptive_priority_check (void);
->>>>>>> 92522cbe
 
 void thread_start (void);
 size_t threads_ready(void);
