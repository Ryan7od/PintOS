#include "threads/thread.h"
#include <debug.h>
#include <stddef.h>
#include <random.h>
#include <stdio.h>
#include <string.h>
#include "threads/flags.h"
#include "threads/interrupt.h"
#include "threads/intr-stubs.h"
#include "threads/palloc.h"
#include "threads/switch.h"
#include "threads/synch.h"
#include "threads/vaddr.h"
#ifdef USERPROG
#include "userprog/process.h"
#endif

/* Random value for struct thread's `magic' member.
   Used to detect stack overflow.  See the big comment at the top
   of thread.h for details. */
#define THREAD_MAGIC 0xcd6abf4b

/* List of processes in THREAD_READY state, that is, processes
   that are ready to run but not actually running. */
static struct list ready_list;

/* List of all processes.  Processes are added to this list
   when they are first scheduled and removed when they exit. */
static struct list all_list;

/* Idle thread. */
static struct thread *idle_thread;

/* Initial thread, the thread running init.c:main(). */
static struct thread *initial_thread;

/* Lock used by allocate_tid(). */
static struct lock tid_lock;

/* Stack frame for kernel_thread(). */
struct kernel_thread_frame 
  {
    void *eip;                  /* Return address. */
    thread_func *function;      /* Function to call. */
    void *aux;                  /* Auxiliary data for function. */
  };

/* Statistics. */
static long long idle_ticks;    /* # of timer ticks spent idle. */
static long long kernel_ticks;  /* # of timer ticks in kernel threads. */
static long long user_ticks;    /* # of timer ticks in user programs. */

/* Scheduling. */
#define TIME_SLICE 4            /* # of timer ticks to give each thread. */
static unsigned thread_ticks;   /* # of timer ticks since last yield. */

/* If false (default), use round-robin scheduler.
   If true, use multi-level feedback queue scheduler.
   Controlled by kernel command-line option "-mlfqs". */
bool thread_mlfqs;

static void kernel_thread (thread_func *, void *aux);

static void idle (void *aux UNUSED);
static struct thread *running_thread (void);
static struct thread *next_thread_to_run (void);
static void init_thread (struct thread *, const char *name, int priority);
static bool is_thread (struct thread *) UNUSED;
static void *alloc_frame (struct thread *, size_t size);
static void schedule (void);
void thread_schedule_tail (struct thread *prev);
static tid_t allocate_tid (void);

/* Initializes the threading system by transforming the code
   that's currently running into a thread.  This can't work in
   general and it is possible in this case only because loader.S
   was careful to put the bottom of the stack at a page boundary.

   Also initializes the run queue and the tid lock.

   After calling this function, be sure to initialize the page
   allocator before trying to create any threads with
   thread_create().

   It is not safe to call thread_current() until this function
   finishes. */

void 
thread_priority_regulate(void)
{
  enum intr_level old_level = intr_disable();

  if (!list_empty(&ready_list)) {
    struct thread *highest_priority_thread = list_entry(list_front(&ready_list), struct thread, elem);
    if (highest_priority_thread->priority > thread_current()->priority) {
      thread_yield();
    }
  }

  intr_set_level(old_level);
}

void
thread_init (void) 
{
  ASSERT (intr_get_level () == INTR_OFF);

  lock_init (&tid_lock);
  list_init (&ready_list);
  list_init (&all_list);

  /* Set up a thread structure for the running thread. */
  initial_thread = running_thread ();
  init_thread (initial_thread, "main", PRI_DEFAULT);
  initial_thread->status = THREAD_RUNNING;
  initial_thread->tid = allocate_tid ();
}

bool
thread_priority_compare (const struct list_elem *a, const struct list_elem *b, void *aux UNUSED)
{
  struct thread *thread_a = list_entry(a, struct thread, elem);
  struct thread *thread_b = list_entry(b, struct thread, elem);

  return thread_a->priority > thread_b->priority;
}


/* Starts preemptive thread scheduling by enabling interrupts.
   Also creates the idle thread. */
void
thread_start (void) 
{
  /* Create the idle thread. */
  struct semaphore idle_started;
  sema_init (&idle_started, 0);
  thread_create ("idle", PRI_MIN, idle, &idle_started);

  /* Start preemptive thread scheduling. */
  intr_enable ();

  /* Wait for the idle thread to initialize idle_thread. */
  sema_down (&idle_started);
}

/* Returns the number of threads currently in the ready list. 
   Disables interrupts to avoid any race-conditions on the ready list. */
size_t
threads_ready (void)
{
  enum intr_level old_level = intr_disable ();
  size_t ready_thread_count = list_size (&ready_list);
  intr_set_level (old_level);
  return ready_thread_count;
}

/* Called by the timer interrupt handler at each timer tick.
   Thus, this function runs in an external interrupt context. */
void
thread_tick (void) 
{
  struct thread *t = thread_current ();

  /* Update statistics. */
  if (t == idle_thread)
    idle_ticks++;
#ifdef USERPROG
  else if (t->pagedir != NULL)
    user_ticks++;
#endif
  else
    kernel_ticks++;

  /* Enforce preemption. */
  if (++thread_ticks >= TIME_SLICE)
    intr_yield_on_return ();

  if (!list_empty(&ready_list)) {
    struct thread *highest_priority_thread = list_entry(list_front(&ready_list), struct thread, elem);
    if (highest_priority_thread->priority > thread_current()->priority) {
      if (!intr_context()) {
        thread_yield();
      } else {
        intr_yield_on_return();
      }
    }
  }
}

/* Prints thread statistics. */
void
thread_print_stats (void) 
{
  printf ("Thread: %lld idle ticks, %lld kernel ticks, %lld user ticks\n",
          idle_ticks, kernel_ticks, user_ticks);
}

/* Creates a new kernel thread named NAME with the given initial
   PRIORITY, which executes FUNCTION passing AUX as the argument,
   and adds it to the ready queue.  Returns the thread identifier
   for the new thread, or TID_ERROR if creation fails.

   If thread_start() has been called, then the new thread may be
   scheduled before thread_create() returns.  It could even exit
   before thread_create() returns.  Contrariwise, the original
   thread may run for any amount of time before the new thread is
   scheduled.  Use a semaphore or some other form of
   synchronization if you need to ensure ordering.

   The code provided sets the new thread's `priority' member to
   PRIORITY, but no actual priority scheduling is implemented.
   Priority scheduling is the goal of Problem 1-3. */
tid_t
thread_create (const char *name, int priority,
               thread_func *function, void *aux) 
{
  struct thread *t;
  struct kernel_thread_frame *kf;
  struct switch_entry_frame *ef;
  struct switch_threads_frame *sf;
  tid_t tid;
  enum intr_level old_level;

  ASSERT (function != NULL);

  /* Allocate thread. */
  t = palloc_get_page (PAL_ZERO);
  if (t == NULL)
    return TID_ERROR;

  /* Initialize thread. */
  init_thread (t, name, priority);
  tid = t->tid = allocate_tid ();

  /* Prepare thread for first run by initializing its stack.
     Do this atomically so intermediate values for the 'stack' 
     member cannot be observed. */
  old_level = intr_disable ();

  /* Stack frame for kernel_thread(). */
  kf = alloc_frame (t, sizeof *kf);
  kf->eip = NULL;
  kf->function = function;
  kf->aux = aux;

  /* Stack frame for switch_entry(). */
  ef = alloc_frame (t, sizeof *ef);
  ef->eip = (void (*) (void)) kernel_thread;

  /* Stack frame for switch_threads(). */
  sf = alloc_frame (t, sizeof *sf);
  sf->eip = switch_entry;
  sf->ebp = 0;

  intr_set_level (old_level);

  /* Add to run queue. */
  thread_unblock (t);

  return tid;
}

/* Puts the current thread to sleep.  It will not be scheduled
   again until awoken by thread_unblock().

   This function must be called with interrupts turned off.  It
   is usually a better idea to use one of the synchronization
   primitives in synch.h. */
void
thread_block (void) 
{
  ASSERT (!intr_context ());
  ASSERT (intr_get_level () == INTR_OFF);

  thread_current ()->status = THREAD_BLOCKED;
  schedule ();
}

bool
thread_priority_compare (const struct list_elem *a, const struct list_elem *b, void *aux UNUSED)
{
  struct thread *thread_a = list_entry(a, struct thread, elem);
  struct thread *thread_b = list_entry(b, struct thread, elem);

  return thread_a->priority > thread_b->priority;
}

/* Transitions a blocked thread T to the ready-to-run state.
   This is an error if T is not blocked.  (Use thread_yield() to
   make the running thread ready.)

   This function does not preempt the running thread.  This can
   be important: if the caller had disabled interrupts itself,
   it may expect that it can atomically unblock a thread and
   update other data. */
void
thread_unblock (struct thread *t) 
{
  enum intr_level old_level;

  ASSERT (is_thread (t));

  old_level = intr_disable ();
  ASSERT (t->status == THREAD_BLOCKED);
<<<<<<< HEAD

  struct thread* cur = thread_current();

  list_insert_ordered(&ready_list, &t->elem, thread_priority_compare, NULL);
  t->status = THREAD_READY;

  if (cur->priority < t->priority) {
    if (!intr_context()) {
          thread_yield();
        } else {
          intr_yield_on_return();
        }
    }

=======
  list_insert_ordered(&ready_list, &t->elem, thread_priority_compare, NULL);
  t->status = THREAD_READY;

>>>>>>> c29d6c83
  intr_set_level (old_level);
}

/* Returns the name of the running thread. */
const char *
thread_name (void) 
{
  return thread_current ()->name;
}

/* Returns the running thread.
   This is running_thread() plus a couple of sanity checks.
   See the big comment at the top of thread.h for details. */
struct thread *
thread_current (void) 
{
  struct thread *t = running_thread ();
  
  /* Make sure T is really a thread.
     If either of these assertions fire, then your thread may
     have overflowed its stack.  Each thread has less than 4 kB
     of stack, so a few big automatic arrays or moderate
     recursion can cause stack overflow. */
  ASSERT (is_thread (t));
  ASSERT (t->status == THREAD_RUNNING);

  return t;
}

/* Returns the running thread's tid. */
tid_t
thread_tid (void) 
{
  return thread_current ()->tid;
}

/* Deschedules the current thread and destroys it.  Never
   returns to the caller. */
void
thread_exit (void) 
{
  ASSERT (!intr_context ());

#ifdef USERPROG
  process_exit ();
#endif

  /* Remove thread from all threads list, set our status to dying,
     and schedule another process.  That process will destroy us
     when it calls thread_schedule_tail(). */
  intr_disable ();
  list_remove (&thread_current()->allelem);
  thread_current ()->status = THREAD_DYING;
  schedule ();
  NOT_REACHED ();
}

/* Yields the CPU.  The current thread is not put to sleep and
   may be scheduled again immediately at the scheduler's whim. */
void
thread_yield (void) 
{
  struct thread *cur = thread_current ();
  enum intr_level old_level;
  
  ASSERT (!intr_context ());

  old_level = intr_disable ();
  if (cur != idle_thread) 
    list_insert_ordered(&ready_list, &cur->elem, thread_priority_compare, NULL);
  cur->status = THREAD_READY;

<<<<<<< HEAD
  if (!list_empty(&ready_list)) {
    struct thread *next = list_entry(list_front(&ready_list), struct thread, elem);
    if (next->priority > cur->priority) {
      schedule();
    }
  }

=======
  schedule ();
>>>>>>> c29d6c83
  intr_set_level (old_level);
}

/* Invoke function 'func' on all threads, passing along 'aux'.
   This function must be called with interrupts off. */
void
thread_foreach (thread_action_func *func, void *aux)
{
  struct list_elem *e;

  ASSERT (intr_get_level () == INTR_OFF);

  for (e = list_begin (&all_list); e != list_end (&all_list);
       e = list_next (e))
    {
      struct thread *t = list_entry (e, struct thread, allelem);
      func (t, aux);
    }
}

/* Sets the current thread's priority to NEW_PRIORITY. */
void
thread_set_priority (int new_priority) 
{
  enum intr_level old_level = intr_disable();
  bool priority_was_lowered = thread_current ()->priority > new_priority;
  thread_current ()->priority = new_priority;

  if (priority_was_lowered) {
    if (!list_empty(&ready_list)) {
<<<<<<< HEAD
      if (new_priority < list_entry(list_front(&ready_list), struct thread, elem)) {
=======
      if (new_priority < list_entry(list_front(&ready_list), struct thread, elem)->priority) {
>>>>>>> c29d6c83
        thread_yield();
      }
    }
  }

  intr_set_level(old_level);
<<<<<<< HEAD
=======

>>>>>>> c29d6c83
}

/* Returns the current thread's priority. */
int
thread_get_priority (void) 
{
  return thread_current ()->priority;
}

/* Sets the current thread's nice value to NICE. */
void
thread_set_nice (int nice UNUSED) 
{
  /* Not yet implemented. */
}

/* Returns the current thread's nice value. */
int
thread_get_nice (void) 
{
  /* Not yet implemented. */
  return 0;
}

/* Returns 100 times the system load average. */
int
thread_get_load_avg (void) 
{
  /* Not yet implemented. */
  return 0;
}

/* Returns 100 times the current thread's recent_cpu value. */
int
thread_get_recent_cpu (void) 
{
  /* Not yet implemented. */
  return 0;
}

/* Idle thread.  Executes when no other thread is ready to run.

   The idle thread is initially put on the ready list by
   thread_start().  It will be scheduled once initially, at which
   point it initializes idle_thread, "up"s the semaphore passed
   to it to enable thread_start() to continue, and immediately
   blocks.  After that, the idle thread never appears in the
   ready list.  It is returned by next_thread_to_run() as a
   special case when the ready list is empty. */
static void
idle (void *idle_started_ UNUSED) 
{
  struct semaphore *idle_started = idle_started_;
  idle_thread = thread_current ();
  sema_up (idle_started);

  for (;;) 
    {
      /* Let someone else run. */
      intr_disable ();
      thread_block ();

      /* Re-enable interrupts and wait for the next one.

         The `sti' instruction disables interrupts until the
         completion of the next instruction, so these two
         instructions are executed atomically.  This atomicity is
         important; otherwise, an interrupt could be handled
         between re-enabling interrupts and waiting for the next
         one to occur, wasting as much as one clock tick worth of
         time.

         See [IA32-v2a] "HLT", [IA32-v2b] "STI", and [IA32-v3a]
         7.11.1 "HLT Instruction". */
      asm volatile ("sti; hlt" : : : "memory");
    }
}

/* Function used as the basis for a kernel thread. */
static void
kernel_thread (thread_func *function, void *aux) 
{
  ASSERT (function != NULL);

  intr_enable ();       /* The scheduler runs with interrupts off. */
  function (aux);       /* Execute the thread function. */
  thread_exit ();       /* If function() returns, kill the thread. */
}

/* Returns the running thread. */
struct thread *
running_thread (void) 
{
  uint32_t *esp;

  /* Copy the CPU's stack pointer into `esp', and then round that
     down to the start of a page.  Because `struct thread' is
     always at the beginning of a page and the stack pointer is
     somewhere in the middle, this locates the curent thread. */
  asm ("mov %%esp, %0" : "=g" (esp));
  return pg_round_down (esp);
}

/* Returns true if T appears to point to a valid thread. */
static bool
is_thread (struct thread *t)
{
  return t != NULL && t->magic == THREAD_MAGIC;
}

/* Does basic initialization of T as a blocked thread named
   NAME. */
static void
init_thread (struct thread *t, const char *name, int priority)
{
  enum intr_level old_level;

  ASSERT (t != NULL);
  ASSERT (PRI_MIN <= priority && priority <= PRI_MAX);
  ASSERT (name != NULL);

  memset (t, 0, sizeof *t);
  t->status = THREAD_BLOCKED;
  strlcpy (t->name, name, sizeof t->name);
  t->stack = (uint8_t *) t + PGSIZE;
  t->priority = priority;
  t->magic = THREAD_MAGIC;

  old_level = intr_disable ();
  list_push_back (&all_list, &t->allelem);
  intr_set_level (old_level);
}

/* Allocates a SIZE-byte frame at the top of thread T's stack and
   returns a pointer to the frame's base. */
static void *
alloc_frame (struct thread *t, size_t size) 
{
  /* Stack data is always allocated in word-size units. */
  ASSERT (is_thread (t));
  ASSERT (size % sizeof (uint32_t) == 0);

  t->stack -= size;
  return t->stack;
}

/* Chooses and returns the next thread to be scheduled.  Should
   return a thread from the run queue, unless the run queue is
   empty.  (If the running thread can continue running, then it
   will be in the run queue.)  If the run queue is empty, return
   idle_thread. */
static struct thread *
next_thread_to_run (void) 
{
  if (list_empty (&ready_list))
    return idle_thread;
  else
    return list_entry (list_pop_front (&ready_list), struct thread, elem);
}

/* Completes a thread switch by activating the new thread's page
   tables, and, if the previous thread is dying, destroying it.

   At this function's invocation, we just switched from thread
   PREV, the new thread is already running, and interrupts are
   still disabled.  This function is normally invoked by
   thread_schedule() as its final action before returning, but
   the first time a thread is scheduled it is called by
   switch_entry() (see switch.S).

   It's not safe to call printf() until the thread switch is
   complete.  In practice that means that printf()s should be
   added at the end of the function.

   After this function and its caller returns, the thread switch
   is complete. */
void
thread_schedule_tail (struct thread *prev)
{
  struct thread *cur = running_thread ();
  
  ASSERT (intr_get_level () == INTR_OFF);

  /* Mark us as running. */
  cur->status = THREAD_RUNNING;

  /* Start new time slice. */
  thread_ticks = 0;

#ifdef USERPROG
  /* Activate the new address space. */
  process_activate ();
#endif

  /* If the thread we switched from is dying, destroy its struct
     thread.  This must happen late so that thread_exit() doesn't
     pull out the rug under itself.  (We don't free
     initial_thread because its memory was not obtained via
     palloc().) */
  if (prev != NULL && prev->status == THREAD_DYING && prev != initial_thread) 
    {
      ASSERT (prev != cur);
      palloc_free_page (prev);
    }
}

/* Schedules a new process.  At entry, interrupts must be off and
   the running process's state must have been changed from
   running to some other state.  This function finds another
   thread to run and switches to it.

   It's not safe to call printf() until thread_schedule_tail()
   has completed. */
static void
schedule (void) 
{
  struct thread *cur = running_thread ();
  struct thread *next = next_thread_to_run ();
  struct thread *prev = NULL;

  ASSERT (intr_get_level () == INTR_OFF);
  ASSERT (cur->status != THREAD_RUNNING);
  ASSERT (is_thread (next));

  if (cur != next)
    prev = switch_threads (cur, next);
  thread_schedule_tail (prev);
}

/* Returns a tid to use for a new thread. */
static tid_t
allocate_tid (void) 
{
  static tid_t next_tid = 1;
  tid_t tid;

  lock_acquire (&tid_lock);
  tid = next_tid++;
  lock_release (&tid_lock);

  return tid;
}

/* Offset of `stack' member within `struct thread'.
   Used by switch.S, which can't figure it out on its own. */
uint32_t thread_stack_ofs = offsetof (struct thread, stack);<|MERGE_RESOLUTION|>--- conflicted
+++ resolved
@@ -302,26 +302,9 @@
 
   old_level = intr_disable ();
   ASSERT (t->status == THREAD_BLOCKED);
-<<<<<<< HEAD
-
-  struct thread* cur = thread_current();
-
   list_insert_ordered(&ready_list, &t->elem, thread_priority_compare, NULL);
   t->status = THREAD_READY;
 
-  if (cur->priority < t->priority) {
-    if (!intr_context()) {
-          thread_yield();
-        } else {
-          intr_yield_on_return();
-        }
-    }
-
-=======
-  list_insert_ordered(&ready_list, &t->elem, thread_priority_compare, NULL);
-  t->status = THREAD_READY;
-
->>>>>>> c29d6c83
   intr_set_level (old_level);
 }
 
@@ -394,17 +377,7 @@
     list_insert_ordered(&ready_list, &cur->elem, thread_priority_compare, NULL);
   cur->status = THREAD_READY;
 
-<<<<<<< HEAD
-  if (!list_empty(&ready_list)) {
-    struct thread *next = list_entry(list_front(&ready_list), struct thread, elem);
-    if (next->priority > cur->priority) {
-      schedule();
-    }
-  }
-
-=======
   schedule ();
->>>>>>> c29d6c83
   intr_set_level (old_level);
 }
 
@@ -435,21 +408,14 @@
 
   if (priority_was_lowered) {
     if (!list_empty(&ready_list)) {
-<<<<<<< HEAD
-      if (new_priority < list_entry(list_front(&ready_list), struct thread, elem)) {
-=======
       if (new_priority < list_entry(list_front(&ready_list), struct thread, elem)->priority) {
->>>>>>> c29d6c83
         thread_yield();
       }
     }
   }
 
   intr_set_level(old_level);
-<<<<<<< HEAD
-=======
-
->>>>>>> c29d6c83
+
 }
 
 /* Returns the current thread's priority. */
